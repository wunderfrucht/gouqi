--- conflicted
+++ resolved
@@ -102,27 +102,23 @@
     {
         self.jira.get("agile", &format!("/issue/{}", id.into()))
     }
-<<<<<<< HEAD
-    
-=======
 
     /// Create a new issue
     ///
     /// See this [jira docs](https://docs.atlassian.com/software/jira/docs/api/REST/latest/#api/2/issue-createIssue)
     /// for more information
->>>>>>> 0d6440f5
     pub fn create(&self, data: CreateIssue) -> Result<CreateResponse> {
         self.jira.post("api", "/issue", data)
     }
 
-<<<<<<< HEAD
+    /// Create a new custom issue
+    ///
+    /// See this [jira docs](https://docs.atlassian.com/software/jira/docs/api/REST/latest/#api/2/issue-createIssue)
+    /// for more information
     pub fn create_from_custom_issue<T: serde::Serialize>(&self, data: CreateCustomIssue<T>) -> Result<CreateResponse> {
         self.jira.post("api", "/issue", data)
     }
 
-    /// returns a single page of issues results
-    /// https://docs.atlassian.com/jira-software/REST/latest/#agile/1.0/board-getIssuesForBoard
-=======
     /// Edit an issue
     ///
     /// See this [jira docs](https://docs.atlassian.com/software/jira/docs/api/REST/latest/#api/2/issue-editIssue)
@@ -139,7 +135,6 @@
     ///
     /// See this [jira docs](https://docs.atlassian.com/jira-software/REST/latest/#agile/1.0/board-getIssuesForBoard)
     /// for more information
->>>>>>> 0d6440f5
     pub fn list(&self, board: &Board, options: &SearchOptions) -> Result<IssueResults> {
         let mut path = vec![format!("/board/{}/issue", board.id)];
         let query_options = options.serialize().unwrap_or_default();
