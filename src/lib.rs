//! Goji provides an interface for Jira's REST api

#[macro_use]
extern crate log;
extern crate reqwest;
extern crate serde;
#[macro_use]
extern crate serde_derive;
extern crate serde_json;
extern crate url;

use std::io::Read;

use reqwest::header::CONTENT_TYPE;
use reqwest::{
    blocking::{Client, RequestBuilder},
    Method, StatusCode,
};
use serde::de::DeserializeOwned;
use serde::Serialize;

mod builder;
mod errors;
pub mod issues;
mod rep;
mod search;
mod transitions;
mod versions;

pub use crate::builder::*;
pub use crate::errors::*;
pub use crate::issues::*;
pub use crate::rep::*;
pub use crate::search::Search;
pub use crate::transitions::*;
pub mod boards;
pub mod resolution;
pub use crate::boards::*;
pub mod sprints;
pub use crate::sprints::*;
pub use crate::versions::*;

#[derive(Deserialize, Debug)]
pub struct EmptyResponse;

pub type Result<T> = std::result::Result<T, Error>;

/// Types of authentication credentials
#[derive(Clone, Debug)]
pub enum Credentials {
    /// Use no authentication
    Anonymous,
    /// username and password credentials
    Basic(String, String), // todo: OAuth
    Bearer(String),
}

impl Credentials {
    fn apply(&self, request: RequestBuilder) -> RequestBuilder {
        match self {
            Credentials::Anonymous => request,
            Credentials::Basic(ref user, ref pass) => {
                request.basic_auth(user.to_owned(), Some(pass.to_owned()))
            }
        }
    }
}

/// Entrypoint into client interface
/// https://docs.atlassian.com/jira/REST/latest/
#[derive(Clone, Debug)]
pub struct Jira {
    host: String,
    credentials: Credentials,
    client: Client,
}

impl Jira {
    /// creates a new instance of a jira client
    pub fn new<H>(host: H, credentials: Credentials) -> Result<Jira>
    where
        H: Into<String>,
    {
        Ok(Jira {
            host: host.into(),
            client: Client::new(),
            credentials,
        })
    }

    /// creates a new instance of a jira client using a specified reqwest client
    pub fn from_client<H>(host: H, credentials: Credentials, client: Client) -> Result<Jira>
    where
        H: Into<String>,
    {
        Ok(Jira {
            host: host.into(),
            credentials,
            client,
        })
    }

    /// return transitions interface
    pub fn transitions<K>(&self, key: K) -> Transitions
    where
        K: Into<String>,
    {
        Transitions::new(self, key)
    }

    /// return search interface
    pub fn search(&self) -> Search {
        Search::new(self)
    }

    // return issues interface
    pub fn issues(&self) -> Issues {
        Issues::new(self)
    }

    // return boards interface
    pub fn boards(&self) -> Boards {
        Boards::new(self)
    }

    // return boards interface
    pub fn sprints(&self) -> Sprints {
        Sprints::new(self)
    }

    pub fn versions(&self) -> Versions {
        Versions::new(self)
    }

    fn post<D, S>(&self, api_name: &str, endpoint: &str, body: S) -> Result<D>
    where
        D: DeserializeOwned,
        S: Serialize,
    {
        let data = serde_json::to_string::<S>(&body)?;
        debug!("Json POST request: {}", data);
        self.request::<D>(Method::POST, api_name, endpoint, Some(data.into_bytes()))
    }

    fn put<D, S>(&self, api_name: &str, endpoint: &str, body: S) -> Result<D>
    where
        D: DeserializeOwned,
        S: Serialize,
    {
        let data = serde_json::to_string::<S>(&body)?;
        debug!("Json PUT request: {}", data);
        self.request::<D>(Method::PUT, api_name, endpoint, Some(data.into_bytes()))
    }

    fn get<D>(&self, api_name: &str, endpoint: &str) -> Result<D>
    where
        D: DeserializeOwned,
    {
        self.request::<D>(Method::GET, api_name, endpoint, None)
    }

    fn request<D>(
        &self,
        method: Method,
        api_name: &str,
        endpoint: &str,
        body: Option<Vec<u8>>,
    ) -> Result<D>
    where
        D: DeserializeOwned,
    {
        let url = format!("{}/rest/{}/latest{}", self.host, api_name, endpoint);
        debug!("url -> {:?}", url);

<<<<<<< HEAD
        let mut req = self
            .client
            .request(method, &url)
            .header(CONTENT_TYPE, "application/json");

        req = self.credentials.apply(req);

        if let Some(body) = body {
            req = req.body(body);
        }
=======
        let req = self.client.request(method, &url);
        let builder = match self.credentials {
            Credentials::Basic(ref user, ref pass) => req
                .basic_auth(user.to_owned(), Some(pass.to_owned()))
                .header(CONTENT_TYPE, "application/json"),
            Credentials::Bearer(ref token) => req
                .bearer_auth(token.to_owned())
                .header(CONTENT_TYPE, "application/json"),
        };
>>>>>>> d1b41b7e

        let mut res = req.send()?;

        let mut body = String::new();
        res.read_to_string(&mut body)?;
        debug!("status {:?} body '{:?}'", res.status(), body);
        match res.status() {
            StatusCode::UNAUTHORIZED => Err(Error::Unauthorized),
            StatusCode::METHOD_NOT_ALLOWED => Err(Error::MethodNotAllowed),
            StatusCode::NOT_FOUND => Err(Error::NotFound),
            client_err if client_err.is_client_error() => Err(Error::Fault {
                code: res.status(),
                errors: serde_json::from_str::<Errors>(&body)?,
            }),
            _ => {
                let data = if body.is_empty() { "null" } else { &body };
                Ok(serde_json::from_str::<D>(data)?)
            }
        }
    }
}<|MERGE_RESOLUTION|>--- conflicted
+++ resolved
@@ -62,6 +62,7 @@
             Credentials::Basic(ref user, ref pass) => {
                 request.basic_auth(user.to_owned(), Some(pass.to_owned()))
             }
+            Credentials::Bearer(ref token) => request.bearer_auth(token.to_owned()),
         }
     }
 }
@@ -172,7 +173,6 @@
         let url = format!("{}/rest/{}/latest{}", self.host, api_name, endpoint);
         debug!("url -> {:?}", url);
 
-<<<<<<< HEAD
         let mut req = self
             .client
             .request(method, &url)
@@ -183,17 +183,6 @@
         if let Some(body) = body {
             req = req.body(body);
         }
-=======
-        let req = self.client.request(method, &url);
-        let builder = match self.credentials {
-            Credentials::Basic(ref user, ref pass) => req
-                .basic_auth(user.to_owned(), Some(pass.to_owned()))
-                .header(CONTENT_TYPE, "application/json"),
-            Credentials::Bearer(ref token) => req
-                .bearer_auth(token.to_owned())
-                .header(CONTENT_TYPE, "application/json"),
-        };
->>>>>>> d1b41b7e
 
         let mut res = req.send()?;
 
